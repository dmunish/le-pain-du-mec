--- conflicted
+++ resolved
@@ -1,22 +1,9 @@
-<<<<<<< HEAD
-=======
-/**
- * Types for API communication between frontend and backend
- */
-
->>>>>>> 7e1ffcc4
 export type SimulationStatus = "not_started" | "initializing" | "running" | "paused" | "completed" | "error"
 
 export interface SimulationParameters {
   // Location parameters
   placeName: string
-<<<<<<< HEAD
   coordinates: [number, number] // Keep for frontend use
-=======
-  coordinates: [number, number]
-
-  // Simulation parameters
->>>>>>> 7e1ffcc4
   numberOfAgents: number
   infectionProbability: number
   distanceThreshold: number
@@ -63,31 +50,11 @@
   }
 }
 
-<<<<<<< HEAD
 // Updated to match the backend response format
 export interface StepResponse {
   agents?: {
     type: string
     features: AgentFeature[]
-=======
-export interface Agent {
-  type: "Feature"
-  geometry: {
-    type: "Point"
-    coordinates: [number, number]
-  }
-  properties: {
-    id: number
-    state: "S" | "E" | "I" | "R" | "D"
-    age: number
-  }
-}
-
-export interface StepResponse {
-  agents: {
-    type: "FeatureCollection"
-    features: Agent[]
->>>>>>> 7e1ffcc4
   }
   seird_counts?: {
     S: number // Susceptible (healthy)
